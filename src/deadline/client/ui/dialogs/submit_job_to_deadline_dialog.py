--- conflicted
+++ resolved
@@ -92,11 +92,8 @@
         self.job_settings_type = type(initial_job_settings)
         self.on_create_job_bundle_callback = on_create_job_bundle_callback
         self.create_job_response: Optional[Dict[str, Any]] = None
-<<<<<<< HEAD
         self.deadline_credentials_status = DeadlineCredentialsStatus.getInstance()
-=======
         self.show_host_requirements_tab = show_host_requirements_tab
->>>>>>> 93dc407d
 
         self._build_ui(
             job_setup_widget_type,
