--- conflicted
+++ resolved
@@ -129,34 +129,6 @@
             if hasattr(self.job_settings, "refresh_ui"):
                 self.job_settings.refresh_ui(job_settings)
 
-<<<<<<< HEAD
-    def refresh_deadline_settings(self):
-        # Enable/disable the Login and Logout buttons based on whether
-        # the configured profile is for Deadline Cloud Monitor
-        self.login_button.setEnabled(
-            self.deadline_credentials_status.creds_type
-            == api.AwsCredentialsType.DEADLINE_CLOUD_MONITOR_LOGIN
-        )
-        self.logout_button.setEnabled(
-            self.deadline_credentials_status.creds_type
-            == api.AwsCredentialsType.DEADLINE_CLOUD_MONITOR_LOGIN
-        )
-        # Enable/disable the Submit button based on whether the
-        # Amazon Deadline Cloud API is accessible and the farm+queue are configured.
-        self.submit_button.setEnabled(
-            self.deadline_credentials_status.api_availability is True
-            and get_setting("defaults.farm_id") != ""
-            and get_setting("defaults.queue_id") != ""
-        )
-
-        self.shared_job_settings.deadline_cloud_settings_box.refresh_setting_controls(
-            self.deadline_credentials_status.api_availability
-        )
-        # If necessary, this reloads the queue parameters
-        self.shared_job_settings.refresh_queue_parameters()
-
-=======
->>>>>>> 4dcbd8bf
     def _build_ui(
         self,
         job_setup_widget_type,
@@ -214,7 +186,7 @@
         # Enable/disable the Submit button based on whether the
         # Amazon Deadline Cloud API is accessible and the farm+queue are configured.
         enable = (
-            self.creds_status_box.deadline_authorized is True
+            self.deadline_credentials_status.api_availability is True
             and get_setting("defaults.farm_id") != ""
             and get_setting("defaults.queue_id") != ""
             and self.shared_job_settings.is_queue_valid()
@@ -233,16 +205,16 @@
         # Enable/disable the Login and Logout buttons based on whether
         # the configured profile is for Deadline Cloud Monitor
         self.login_button.setEnabled(
-            self.creds_status_box.creds_type == api.AwsCredentialsType.DEADLINE_CLOUD_MONITOR_LOGIN
+            self.deadline_credentials_status.creds_type == api.AwsCredentialsType.DEADLINE_CLOUD_MONITOR_LOGIN
         )
         self.logout_button.setEnabled(
-            self.creds_status_box.creds_type == api.AwsCredentialsType.DEADLINE_CLOUD_MONITOR_LOGIN
+            self.deadline_credentials_status.creds_type == api.AwsCredentialsType.DEADLINE_CLOUD_MONITOR_LOGIN
         )
 
         self._set_submit_button_state()
 
         self.shared_job_settings.deadline_cloud_settings_box.refresh_setting_controls(
-            self.creds_status_box.deadline_authorized
+            self.deadline_credentials_status.api_availability is True
         )
         # If necessary, this reloads the queue parameters
         self.shared_job_settings.refresh_queue_parameters()
