--- conflicted
+++ resolved
@@ -28,11 +28,8 @@
 from deadline.job_attachments.upload import S3AssetManager
 
 from ... import api
-<<<<<<< HEAD
 from ...cli.deadline_credentials_status import DeadlineCredentialsStatus
-=======
 from .. import block_signals
->>>>>>> d92ffb0b
 from ...config import get_setting
 from ...config.config_file import str2bool
 from ...job_bundle import create_job_history_bundle_dir
@@ -151,13 +148,8 @@
             and get_setting("defaults.queue_id") != ""
         )
 
-<<<<<<< HEAD
-        self.shared_job_settings.deadline_settings_box.refresh_setting_controls(
+        self.shared_job_settings.deadline_cloud_settings_box.refresh_setting_controls(
             self.deadline_credentials_status.api_availability
-=======
-        self.shared_job_settings.deadline_cloud_settings_box.refresh_setting_controls(
-            self.creds_status_box.deadline_authorized
->>>>>>> d92ffb0b
         )
         # If necessary, this reloads the queue parameters
         self.shared_job_settings.refresh_queue_parameters()
@@ -183,15 +175,11 @@
         self._build_job_settings_tab(job_setup_widget_type, initial_job_settings)
         self._build_job_attachments_tab(auto_detected_attachments, attachments)
 
-<<<<<<< HEAD
-        self.creds_status_box = DeadlineCredentialsStatusWidget(self)
-=======
         # Show host requirements only if requested by the constructor
         if show_host_requirements_tab:
             self._build_host_requirements_tab(HostRequirementsWidget())
 
-        self.creds_status_box = DeadlineCredentialsStatusWidget()
->>>>>>> d92ffb0b
+        self.creds_status_box = DeadlineCredentialsStatusWidget(self)
         self.lyt.addWidget(self.creds_status_box)
         self.deadline_credentials_status.api_availability_changed.connect(
             self.refresh_deadline_settings
